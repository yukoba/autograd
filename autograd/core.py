from __future__ import absolute_import
import warnings
import operator as op
import types
import math
import numpy as np

def grad(fun, argnum=0):
    """
    Returns a function which computes the gradient of `fun` with respect to
    positional argument number `argnum`. The returned function takes the same
    arguments as `fun`, but returns the gradient instead. The gradient has
    the same type as the argument."""
    def gradfun(*args, **kwargs):
        tape = CalculationTape()
        start_node = args[argnum]
        if not isinstance(start_node, Node):
            start_node = safe_type(start_node)
            start_node = new_node(start_node)
        tape.add_node(start_node)
        args = args[:argnum] + (start_node,) + args[argnum+1:]
        end_node = fun(*args, **kwargs)
        tape.complete = True
        if not isinstance(end_node, Node) or tape not in end_node.tapes:
            warnings.warn("Output seems independent of input. Returning zero gradient.")
            return zeros_like(start_node)
        elif not isinstance(end_node.value, float):
            raise TypeError("Can only take gradient of scalar-valued functions. "\
                "You asked for the gradient of a {0}.".format(type(end_node.value)))
        else:
            end_node.tapes[tape].outgrads = [1.0]
            op_list = tape.op_list
            while op_list:
                node = op_list.pop()
                if node.outgrads:
                    cur_outgrad = node.sum_outgrads()
<<<<<<< HEAD
                    # assert type(getval(cur_outgrad)) is type(node.value), \
                    #     "Wrong outgrad type {0}. Should be {1}"\
                    #     .format(type(getval(cur_outgrad)), type(node.value))
                    for gfun, parent in node.parent_grad_ops:
                        parent.outgrads.append(gfun(cur_outgrad))
            gradval = cur_outgrad
        if return_function_value:
            return getval(end_node), gradval
        else:
            return gradval
=======
                    for gradfun, parent in node.parent_grad_ops:
                        parent.outgrads.append(gradfun(cur_outgrad))
            return cur_outgrad
>>>>>>> 804c9ab4
    try:
        gradfun.__name__ = "grad_{fun}_wrt_argnum_{argnum}".format(fun=fun.__name__, argnum=argnum)
        gradfun.__doc__ = "Gradient of function {fun} with respect to argument number {argnum}. " \
                          "Has the same arguments as {fun} but the return value has type of" \
                          "argument {argnum}".format(fun=fun.__name__, argnum=argnum)
    except:
        pass
    return gradfun

class primitive(object):
    """
    Wraps a function so that its gradient can be specified and its invocation
    can be recorded. For examples, see the docs."""
    def __init__(self, fun):
        self.fun = fun
        self.grads = {}
        self.zero_grads = set()
        self.__name__ = fun.__name__
        self.__doc__ = fun.__doc__

    def gradmaker(self, argnum, *args, **kwargs):
        try:
            return self.grads[argnum](*args, **kwargs)
        except KeyError:
            raise NotImplementedError("Gradient of {0} w.r.t. arg number {1} not yet implemented".format(self.fun, argnum))

    def defgrad(self, gradmaker, argnum=0):
        self.grads[argnum] = gradmaker

    def defgrad_is_zero(self, argnums=(0,)):
        for argnum in argnums:
            self.zero_grads.add(argnum)

    def __call__(self, *args, **kwargs):
        argvals = list(args)
        ops = []
        for i, arg in enumerate(args):
            if isinstance(arg, Node):
                argvals[i] = arg.value
                if i in self.zero_grads: continue
                for tape in arg.tapes.keys():
                    if not tape.complete:
                        ops.append((tape, i, arg))
                    else:
                        del arg.tapes[tape]

        result = self.fun(*argvals, **kwargs)
        if result is NotImplemented: return result
        if ops:
            result = new_node(result)
            for tape, argnum, parent in ops:
                if tape not in result.tapes:
                    tape.add_node(result)
            for tape, argnum, parent in ops:
                gradfun = self.gradmaker(argnum, result, *args, **kwargs)
                rnode = result.tapes[tape]
                rnode.parent_grad_ops.append((gradfun, parent.tapes[tape]))
        return result

    def __get__(self, obj, objtype):
        return types.MethodType(self, obj, objtype)

def new_node(value):
    try:
        return Node.type_mappings[type(value)](value)
    except KeyError:
        raise TypeError("Can't differentiate wrt {0}".format(type(value)))

def zeros_like(value):
    if isinstance(value, Node):
        return value.zeros_like(value)
    else:
        return Node.type_mappings[type(value)].zeros_like(value)

class ReverseNode(object):
    __slots__ = ['parent_grad_ops', 'outgrads', 'node_type', 'value']
    def __init__(self, node_type, value):
        self.parent_grad_ops = []
        self.outgrads = []
        self.node_type = node_type
        self.value = value

    def sum_outgrads(self):
        return self.node_type.sum_outgrads(self.outgrads, self.value)

class Node(object):
    __slots__ = ['value', 'tapes']
    type_mappings = {}
    def __init__(self, value):
        self.value = value
        self.tapes = {}

    @staticmethod
    def sum_outgrads(outgrads, selftype):
        return cast(sum(outgrads[1:], outgrads[0]), selftype)

@primitive
def cast(x, value):
    if isinstance(x, np.ndarray):
        x = x[()]
    if np.iscomplexobj(x) and not np.iscomplexobj(value):
        x = np.real(x)
    return type(value)(x)

cast.defgrad(lambda ans, x, typecaster: I)

getval = lambda x : x.value if isinstance(x, Node) else x

class CalculationTape(object):
    def __init__(self):
        self.op_list = []
        self.complete = False

    def add_node(self, node):
        new_rnode = ReverseNode(type(node), node.value)
        self.op_list.append(new_rnode)
        node.tapes[self] = new_rnode
        return new_rnode

class FloatNode(Node):
    __slots__ = []
    @staticmethod
    def zeros_like(value):
        if np.iscomplexobj(getval(value)):
            print "got here"
            return 0.0 + 0.0j
        else:
            return 0.0

Node.type_mappings[float] = FloatNode

def safe_type(value):
    if isinstance(value, int):
        warnings.warn("Casting int to float to handle differentiation.")
        return float(value)
    else:
        return value

differentiable_ops = ['__add__', '__sub__', '__mul__', '__pow__', '__div__', '__mod__',
                      '__neg__', '__radd__', '__rsub__', '__rmul__', '__rpow__',
                      '__rdiv__', '__rmod__']
nondifferentiable_ops = ['__eq__', '__ne__', '__gt__', '__ge__', '__lt__', '__le__',]
for float_op in differentiable_ops + nondifferentiable_ops:
    setattr(FloatNode, float_op, primitive(getattr(float, float_op)))

FloatNode.__dict__['__neg__'].defgrad(lambda ans, x : op.neg)

for comp_op in nondifferentiable_ops:
    FloatNode.__dict__[comp_op].defgrad_is_zero(argnums=(0, 1))

# These functions will get clobbered when autograd.numpy is imported.
# They're here to allow the use of autograd without numpy.
I = lambda g: g
FloatNode.__dict__['__add__'].defgrad(lambda ans, x, y : I)
FloatNode.__dict__['__add__'].defgrad(lambda ans, x, y : I, argnum=1)
FloatNode.__dict__['__mul__'].defgrad(lambda ans, x, y : lambda g : y * g)
FloatNode.__dict__['__mul__'].defgrad(lambda ans, x, y : lambda g : x * g, argnum=1)
FloatNode.__dict__['__sub__'].defgrad(lambda ans, x, y : I)
FloatNode.__dict__['__sub__'].defgrad(lambda ans, x, y : op.neg, argnum=1)
FloatNode.__dict__['__div__'].defgrad(lambda ans, x, y : lambda g : g / y)
FloatNode.__dict__['__div__'].defgrad(lambda ans, x, y : lambda g : - g * x / y**2, argnum=1)
FloatNode.__dict__['__pow__'].defgrad(lambda ans, x, y : lambda g : g * y * x ** (y - 1))
FloatNode.__dict__['__pow__'].defgrad(lambda ans, x, y : lambda g : g * log(x) * x ** y, argnum=1)
FloatNode.__dict__['__mod__'].defgrad(lambda ans, x, y : I)
FloatNode.__dict__['__mod__'].defgrad(lambda ans, x, y : lambda g : -g * floor(x/y), argnum=1)

log = primitive(math.log)
log.defgrad(lambda ans, x : lambda g : g / x)
floor = primitive(math.floor)
floor.defgrad_is_zero()

def swap_args(grads):
    grad_0, grad_1 = grads[1], grads[0]
    return {0 : lambda ans, y, x : grad_0(ans, x, y),
            1 : lambda ans, y, x : grad_1(ans, x, y)}

FloatNode.__dict__['__radd__'].grads = swap_args(FloatNode.__dict__['__add__'].grads)
FloatNode.__dict__['__rmul__'].grads = swap_args(FloatNode.__dict__['__mul__'].grads)
FloatNode.__dict__['__rsub__'].grads = swap_args(FloatNode.__dict__['__sub__'].grads)
FloatNode.__dict__['__rdiv__'].grads = swap_args(FloatNode.__dict__['__div__'].grads)
FloatNode.__dict__['__rpow__'].grads = swap_args(FloatNode.__dict__['__pow__'].grads)
FloatNode.__dict__['__rmod__'].grads = swap_args(FloatNode.__dict__['__mod__'].grads)<|MERGE_RESOLUTION|>--- conflicted
+++ resolved
@@ -34,22 +34,12 @@
                 node = op_list.pop()
                 if node.outgrads:
                     cur_outgrad = node.sum_outgrads()
-<<<<<<< HEAD
                     # assert type(getval(cur_outgrad)) is type(node.value), \
                     #     "Wrong outgrad type {0}. Should be {1}"\
                     #     .format(type(getval(cur_outgrad)), type(node.value))
-                    for gfun, parent in node.parent_grad_ops:
-                        parent.outgrads.append(gfun(cur_outgrad))
-            gradval = cur_outgrad
-        if return_function_value:
-            return getval(end_node), gradval
-        else:
-            return gradval
-=======
                     for gradfun, parent in node.parent_grad_ops:
                         parent.outgrads.append(gradfun(cur_outgrad))
             return cur_outgrad
->>>>>>> 804c9ab4
     try:
         gradfun.__name__ = "grad_{fun}_wrt_argnum_{argnum}".format(fun=fun.__name__, argnum=argnum)
         gradfun.__doc__ = "Gradient of function {fun} with respect to argument number {argnum}. " \
