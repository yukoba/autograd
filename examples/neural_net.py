import numpy as np
import numpy.random as npr
import matplotlib.pyplot as plt
from funkyyak import grad, numpy_wrapper as np
npr.seed(1)

class WeightsParser(object):
    def __init__(self):
        self.idxs_and_shapes = {}
        self.N = 0

    def add_weights(self, name, shape):
        start = self.N
        self.N += np.prod(shape)
        self.idxs_and_shapes[name] = (slice(start, self.N), shape)

    def get(self, vect, name):
        idxs, shape = self.idxs_and_shapes[name]
        return np.reshape(vect[idxs], shape)

def make_batches(N_total, N_batch):
    start = 0
    batches = []
    while start < N_total:
        batches.append(slice(start, start + N_batch))
        start += N_batch
    return batches

def logsumexp(X, axis):
    max_X = np.max(X)
    return max_X + np.log(np.sum(np.exp(X - max_X), axis=axis, keepdims=True))

def make_nn_funs(layer_sizes, L2_reg):
    parser = WeightsParser()
    for i, shape in enumerate(zip(layer_sizes[:-1], layer_sizes[1:])):
        parser.add_weights(('weights', i), shape)
        parser.add_weights(('biases', i), (1, shape[1]))

    def predictions(W_vect, X):
        cur_units = X
        for i in range(len(layer_sizes) - 1):
            cur_W = parser.get(W_vect, ('weights', i))
            cur_B = parser.get(W_vect, ('biases', i))
            cur_units = np.tanh(np.dot(cur_units, cur_W) + cur_B)
        return cur_units - logsumexp(cur_units, axis=1)

    def loss(W_vect, X, T):
<<<<<<< HEAD
        log_prior = -L2_reg * np.dot(W_vect, W_vect)
=======
        log_prior = - L2_reg * np.dot(W_vect, W_vect)
>>>>>>> 2a86b791
        log_lik = np.sum(predictions(W_vect, X) * T) 
        return - log_prior - log_lik

    def frac_err(W_vect, X, T):
        return np.mean(np.argmax(T, axis=1) != np.argmax(pred_fun(W_vect, X), axis=1))

    return parser.N, predictions, loss, frac_err

if __name__ == '__main__':
    # Network parameters
    layer_sizes = [784, 200, 100, 10]
    L2_reg = 1.0

    # Training parameters
    param_scale = 0.1
    learning_rate = 1e-3
    momentum = 0.9
    batch_size = 256
    num_epochs = 50
    
    # Load and process MNIST data (borrowing from Kayak)
    import imp, urllib
    partial_flatten = lambda x : np.reshape(x, (x.shape[0], np.prod(x.shape[1:])))
    one_hot = lambda x, K : np.array(x[:,None] == np.arange(K)[None, :], dtype=int)
    source, _ = urllib.urlretrieve(
        'https://raw.githubusercontent.com/HIPS/Kayak/master/examples/data.py')
    data = imp.load_source('data', source).mnist()
    train_images, train_labels, test_images, test_labels = data
    train_images = partial_flatten(train_images) / 255.0
    test_images  = partial_flatten(test_images)  / 255.0
    train_labels = one_hot(train_labels, 10)
    test_labels = one_hot(test_labels, 10)
    N_data = train_images.shape[0]

    # Make neural net functions
    N_weights, pred_fun, loss_fun, frac_err = make_nn_funs(layer_sizes, L2_reg)
    loss_grad = grad(loss_fun)

    # Initialize weights
    W = npr.randn(N_weights) * param_scale

    # Check grads
    rand_dir = npr.randn(N_weights) * param_scale
    rand_dir = rand_dir / np.sqrt(np.dot(rand_dir, rand_dir))
    test_fun = lambda x : loss_fun(W + x * rand_dir, train_images, train_labels)
    nd = (test_fun(1e-4) - test_fun(-1e-4)) / 2e-4
    ad = np.dot(loss_grad(W, train_images, train_labels), rand_dir)
    print "Checking grads. Relative diff is: {0}".format((nd - ad)/np.abs(nd))

    print "    Epoch      |    Train err  |   Test error  "
    def print_perf(epoch, W):
        test_perf  = frac_err(W, test_images, test_labels)
        train_perf = frac_err(W, train_images, train_labels)
        print "{0:15}|{1:15}|{2:15}".format(epoch, train_perf, test_perf)

    # Train with sgd
    batch_idxs = make_batches(N_data, batch_size)
    cur_dir = np.zeros(N_weights)
    for epoch in range(num_epochs):
        print_perf(epoch, W)
        for idxs in batch_idxs:
            grad_W = loss_grad(W, train_images[idxs], train_labels[idxs])
            cur_dir = momentum * cur_dir + (1.0 - momentum) * grad_W
            W -= learning_rate * cur_dir<|MERGE_RESOLUTION|>--- conflicted
+++ resolved
@@ -45,11 +45,7 @@
         return cur_units - logsumexp(cur_units, axis=1)
 
     def loss(W_vect, X, T):
-<<<<<<< HEAD
         log_prior = -L2_reg * np.dot(W_vect, W_vect)
-=======
-        log_prior = - L2_reg * np.dot(W_vect, W_vect)
->>>>>>> 2a86b791
         log_lik = np.sum(predictions(W_vect, X) * T) 
         return - log_prior - log_lik
 
