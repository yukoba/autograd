import autograd.numpy as np
import autograd.numpy.random as npr
from test_util import *
from autograd import grad
npr.seed(1)

def test_dot():
    def fun( x, y): return to_scalar(np.dot(x, y))
    def dfun(x, y): return to_scalar(grad(fun)(x, y))

    mat1 = npr.randn(10, 11)
    mat2 = npr.randn(10, 11)
    vect1 = npr.randn(10)
    vect2 = npr.randn(11)
    vect3 = npr.randn(11)

    check_grads(fun, mat1, vect2)
    check_grads(fun, mat1, mat2.T)
    check_grads(fun, vect1, mat1)
    check_grads(fun, vect2, vect3)
    check_grads(dfun, mat1, vect2)
    check_grads(dfun, mat1, mat2.T)
    check_grads(dfun, vect1, mat1)
    check_grads(dfun, vect2, vect3)

def test_dot_with_floats():
    def fun( x, y): return to_scalar(np.dot(x, y))
    def dfun(x, y): return to_scalar(grad(fun)(x, y))

    mat1 = npr.randn(10, 11)
    vect1 = npr.randn(10)
    float1 = npr.randn()

    check_grads(fun, mat1, float1)
    check_grads(fun, float1, mat1)
    check_grads(fun, vect1, float1)
    check_grads(fun, float1, vect1)
    check_grads(dfun, mat1, float1)
    check_grads(dfun, float1, mat1)
    check_grads(dfun, vect1, float1)
    check_grads(dfun, float1, vect1)

# No longer supporting this
# def test_dot_method():
#     def fun(x, y): return to_scalar(x.dot(y))

#     mat1 = npr.randn(10, 11)
#     mat2 = npr.randn(10, 11)
#     vect1 = npr.randn(10)
#     vect2 = npr.randn(11)
#     vect3 = npr.randn(11)

#     check_grads(fun, mat1, vect2)
#     check_grads(fun, mat1, mat2.T)
#     check_grads(fun, vect1, mat1)
#     check_grads(fun, vect2, vect3)

def test_outer():
    def fun( x, y): return to_scalar(np.outer(x, y))
    def dfun(x, y): return to_scalar(grad(fun)(x, y))

    vect2 = npr.randn(11)
    vect3 = npr.randn(11)

    check_grads(fun, vect2, vect3)
    check_grads(fun, vect2.T, vect3)
    check_grads(fun, vect2.T, vect3.T)
    check_grads(dfun, vect2, vect3)
    check_grads(dfun, vect2.T, vect3)
    check_grads(dfun, vect2.T, vect3.T)


def test_max():
    def fun(x): return to_scalar(np.max(x))
    d_fun = lambda x : to_scalar(grad(fun)(x))
    mat = npr.randn(10, 11)
    check_grads(fun, mat)
    check_grads(d_fun, mat)

def test_max_axis():
    def fun(x): return to_scalar(np.max(x, axis=1))
    d_fun = lambda x : to_scalar(grad(fun)(x))
    mat = npr.randn(3, 4, 5)
    check_grads(fun, mat)
    check_grads(d_fun, mat)

def test_max_axis_keepdims():
    def fun(x): return to_scalar(np.max(x, axis=1, keepdims=True))
    d_fun = lambda x : to_scalar(grad(fun)(x))
    mat = npr.randn(3, 4, 5)
    check_grads(fun, mat)
    check_grads(d_fun, mat)

def test_min():
    def fun(x): return to_scalar(np.min(x))
    d_fun = lambda x : to_scalar(grad(fun)(x))
    mat = npr.randn(10, 11)
    check_grads(fun, mat)
    check_grads(d_fun, mat)

def test_min_axis():
    def fun(x): return to_scalar(np.min(x, axis=1))
    d_fun = lambda x : to_scalar(grad(fun)(x))
    mat = npr.randn(3, 4, 5)
    check_grads(fun, mat)
    check_grads(d_fun, mat)

def test_min_axis_keepdims():
    def fun(x): return to_scalar(np.min(x, axis=1, keepdims=True))
    d_fun = lambda x : to_scalar(grad(fun)(x))
    mat = npr.randn(3, 4, 5)
    check_grads(fun, mat)
    check_grads(d_fun, mat)

def test_sum_1():
    def fun(x): return to_scalar(np.sum(x))
    d_fun = lambda x : to_scalar(grad(fun)(x))
    mat = npr.randn(10, 11)
    check_grads(fun, mat)
    check_grads(d_fun, mat)

def test_sum_2():
    def fun(x): return to_scalar(np.sum(x, axis=0))
    d_fun = lambda x : to_scalar(grad(fun)(x))
    mat = npr.randn(10, 11)
    check_grads(fun, mat)
    check_grads(d_fun, mat)

def test_sum_3():
    def fun(x): return to_scalar(np.sum(x, axis=0, keepdims=True))
    d_fun = lambda x : to_scalar(grad(fun)(x))
    mat = npr.randn(10, 11)
    check_grads(fun, mat)
    check_grads(d_fun, mat)

def test_cumsum():
    def fun(x): return to_scalar(np.cumsum(x, axis=0))
    d_fun = lambda x : to_scalar(grad(fun)(x))
    mat = npr.randn(10, 11)
    check_grads(fun, mat)
    check_grads(d_fun, mat)

def test_cumsum_1d():
    def fun(x): return to_scalar(np.cumsum(x))
    d_fun = lambda x : to_scalar(grad(fun)(x))
    mat = npr.randn(10)
    check_grads(fun, mat)
    check_grads(d_fun, mat)

def test_cumsum_no_axis():
    def fun(x): return to_scalar(np.cumsum(x))
    d_fun = lambda x : to_scalar(grad(fun)(x))
    mat = npr.randn(10, 11)
    check_grads(fun, mat)
    check_grads(d_fun, mat)

def test_non_numpy_sum():
    def fun(x, y):
        return to_scalar(sum([x, y]))
    d_fun = lambda x, y : to_scalar(grad(fun)(x, y))
    mat1 = npr.randn(10, 11)
    mat2 = npr.randn(10, 11)
    check_grads(fun, mat1, mat2)
    check_grads(d_fun, mat1, mat2)

def test_mean_1():
    def fun(x): return to_scalar(np.mean(x))
    d_fun = lambda x : to_scalar(grad(fun)(x))
    mat = npr.randn(10, 11)
    check_grads(fun, mat)
    check_grads(d_fun, mat)

def test_mean_2():
    def fun(x): return to_scalar(np.mean(x, axis=0))
    d_fun = lambda x : to_scalar(grad(fun)(x))
    mat = npr.randn(10, 11)
    check_grads(fun, mat)
    check_grads(d_fun, mat)

def test_mean_3():
    def fun(x): return to_scalar(np.mean(x, axis=0, keepdims=True))
    d_fun = lambda x : to_scalar(grad(fun)(x))
    mat = npr.randn(10, 11)
    check_grads(fun, mat)
    check_grads(d_fun, mat)

def test_index_ints():
    A = npr.randn(5, 6, 4)
    def fun(x): return to_scalar(x[3, 0, 1])
    d_fun = lambda x : to_scalar(grad(fun)(x))
    check_grads(fun, A)
    check_grads(d_fun, A)

def test_index_slice():
    A = npr.randn(5, 6, 4)
    def fun(x): return to_scalar(x[::-1, 2:4, :])
    d_fun = lambda x : to_scalar(grad(fun)(x))
    check_grads(fun, A)
    check_grads(d_fun, A)

def test_index_lists():
    A = npr.randn(5, 6, 4)
    def fun(x): return to_scalar(x[[0, 1, 2], :, :])
    d_fun = lambda x : to_scalar(grad(fun)(x))
    check_grads(fun, A)
    check_grads(d_fun, A)

def test_index_mixed():
    A = npr.randn(5, 6, 4)
    def fun(x): return to_scalar(x[3, 2:, [1, 3]])
    d_fun = lambda x : to_scalar(grad(fun)(x))
    check_grads(fun, A)
    check_grads(d_fun, A)

def test_vector_slice():
    A = npr.randn(5)
    def fun(x): return to_scalar(x[2:4])
    d_fun = lambda x : to_scalar(grad(fun)(x))
    check_grads(fun, A)
    check_grads(d_fun, A)

def test_index_slice_fanout():
    A = npr.randn(5, 6, 4)
    def fun(x):
        y = x[::-1, 2:4, :]
        z = x[::-1, 3:5, :]
        return to_scalar(y + z)
    d_fun = lambda x : to_scalar(grad(fun)(x))
    check_grads(fun, A)
    check_grads(d_fun, A)

def test_index_multiple_slices():
    A = npr.randn(7)
    def fun(x):
        y = x[2:6]
        z = y[1:3]
        return to_scalar(z)
    d_fun = lambda x : to_scalar(grad(fun)(x))
    check_grads(fun, A)
    check_grads(d_fun, A)

def test_reshape_method():
    A = npr.randn(5, 6, 4)
    def fun(x): return to_scalar(x.reshape((5 * 4, 6)))
    d_fun = lambda x : to_scalar(grad(fun)(x))
    check_grads(fun, A)
    check_grads(d_fun, A)

def test_reshape_call():
    A = npr.randn(5, 6, 4)
    def fun(x): return to_scalar(np.reshape(x, (5 * 4, 6)))
    d_fun = lambda x : to_scalar(grad(fun)(x))
    check_grads(fun, A)
    check_grads(d_fun, A)

def test_ravel_method():
    A = npr.randn(5, 6, 4)
    def fun(x): return to_scalar(x.ravel())
    d_fun = lambda x : to_scalar(grad(fun)(x))
    check_grads(fun, A)
    check_grads(d_fun, A)

def test_ravel_call():
    A = npr.randn(5, 6, 4)
    def fun(x): return to_scalar(np.ravel(x))
    d_fun = lambda x : to_scalar(grad(fun)(x))
    check_grads(fun, A)
    check_grads(d_fun, A)

def test_simple_concatenate():
    A = npr.randn(5, 6, 4)
    B = npr.randn(4, 6, 4)
    def fun(x): return to_scalar(np.concatenate((A, x)))
    d_fun = lambda x : to_scalar(grad(fun)(x))
    check_grads(fun, B)
    check_grads(d_fun, B)

def test_concatenate_axis_0():
    A = npr.randn(5, 6, 4)
    B = npr.randn(5, 6, 4)
    def fun(x): return to_scalar(np.concatenate((B, x, B)))
    d_fun = lambda x : to_scalar(grad(fun)(x))
    check_grads(fun, A)
    check_grads(d_fun, A)

def test_concatenate_axis_1():
    A = npr.randn(5, 6, 4)
    B = npr.randn(5, 6, 4)
    def fun(x): return to_scalar(np.concatenate((B, x, B), axis=1))
    d_fun = lambda x : to_scalar(grad(fun)(x))
    check_grads(fun, A)
    check_grads(d_fun, A)

def test_concatenate_axis_1_unnamed():
    """Tests whether you can specify the axis without saying "axis=1"."""
    A = npr.randn(5, 6, 4)
    B = npr.randn(5, 6, 4)
    def fun(x): return to_scalar(np.concatenate((B, x, B), 1))
    d_fun = lambda x : to_scalar(grad(fun)(x))
    check_grads(fun, A)
    check_grads(d_fun, A)

def test_trace():
    def fun(x): return np.trace(x)
    d_fun = lambda x : to_scalar(grad(fun)(x))
    mat = npr.randn(10, 10)
    check_grads(fun, mat)
    check_grads(d_fun, mat)

def test_diag():
    def fun(x): return to_scalar(np.diag(x))
    d_fun = lambda x : to_scalar(grad(fun)(x))
    mat = npr.randn(10, 10)
    check_grads(fun, mat)
    check_grads(d_fun, mat)

def test_transpose():
    def fun(x): return to_scalar(x.T)
    d_fun = lambda x : to_scalar(grad(fun)(x))
    mat = npr.randn(8, 8)
    check_grads(fun, mat)
    check_grads(d_fun, mat)

def test_roll():
    def fun(x): return to_scalar(np.roll(x, 2, axis=1))
    d_fun = lambda x : to_scalar(grad(fun)(x))
    mat = npr.randn(4, 5)
    check_grads(fun, mat)
    check_grads(d_fun, mat)

def test_roll_no_axis():
    def fun(x): return to_scalar(np.roll(x, 2, axis=1))
    d_fun = lambda x : to_scalar(grad(fun)(x))
    mat = npr.randn(4, 5)
    check_grads(fun, mat)
    check_grads(d_fun, mat)

<<<<<<< HEAD
def test_1d_array():
    def fun(x):
        return to_scalar(np.wrapped_array([x, x * 1.0, x + 2.5]))
=======
def test_triu():
    def fun(x): return to_scalar(np.triu(x, k = 2))
    d_fun = lambda x : to_scalar(grad(fun)(x))
    mat = npr.randn(5, 5)
    check_grads(fun, mat)
    check_grads(d_fun, mat)

def test_tril():
    def fun(x): return to_scalar(np.tril(x, k = 2))
    d_fun = lambda x : to_scalar(grad(fun)(x))
    mat = npr.randn(5, 5)
    check_grads(fun, mat)
    check_grads(d_fun, mat)

def test_clip():
    def fun(x): return to_scalar(np.clip(x, a_min=0.1, a_max=1.1))
    d_fun = lambda x : to_scalar(grad(fun)(x))
    mat = npr.randn(5, 5)
    check_grads(fun, mat)
    check_grads(d_fun, mat)

def test_prod_1():
    def fun(x): return to_scalar(np.prod(x))
    d_fun = lambda x : to_scalar(grad(fun)(x))
    mat = npr.randn(2, 3)**2 + 0.1  # Gradient unstable when zeros are present.
    check_grads(fun, mat)
    check_grads(d_fun, mat)

def test_prod_2():
    def fun(x): return to_scalar(np.prod(x, axis=0))
    d_fun = lambda x : to_scalar(grad(fun)(x))
    mat = npr.randn(2, 3)**2 + 0.1
    check_grads(fun, mat)
    check_grads(d_fun, mat)

def test_prod_3():
    def fun(x): return to_scalar(np.prod(x, axis=0, keepdims=True))
    d_fun = lambda x : to_scalar(grad(fun)(x))
    mat = npr.randn(2, 3)**2 + 0.1
    check_grads(fun, mat)
    check_grads(d_fun, mat)

def test_prod_4():
    def fun(x): return to_scalar(np.prod(x))
    d_fun = lambda x : to_scalar(grad(fun)(x))
    mat = npr.randn(7)**2 + 0.1  # Gradient unstable when zeros are present.
    print mat
    check_grads(fun, mat)
    check_grads(d_fun, mat)

def test_1d_array():
    def fun(x):
        return to_scalar(np.array([x, x * 1.0, x + 2.5]))

>>>>>>> 9df8194c
    d_fun = lambda x : grad(fun)(x)
    check_grads(fun, 3.0)
    check_grads(d_fun, 3.0)

def test_2d_array():
    def fun(x):
<<<<<<< HEAD
        return to_scalar(np.wrapped_array([[x   , x * 1.0, x + 2.5],
=======
        return to_scalar(np.array([[x   , x * 1.0, x + 2.5],
>>>>>>> 9df8194c
                                   [x**2, x      , x / 2.0]]))

    d_fun = lambda x : grad(fun)(x)
    check_grads(fun, 3.0)
    check_grads(d_fun, 3.0)

<<<<<<< HEAD
=======
#def test_cross_arg0():
#    def fun(x, y): return to_scalar(np.cross(x, y))
#    d_fun = lambda x : to_scalar(grad(fun)(x))
#    x = npr.randn(5, 3)
#    y = npr.randn(5, 3)
#    check_grads(fun, x, y)
#    check_grads(d_fun, x, y)

#def test_cross_arg1():
#    def fun(x, y): return to_scalar(np.cross(x, y))
#    d_fun = lambda x : to_scalar(grad(fun, 1)(x))
#    x = npr.randn(5, 3)
#    y = npr.randn(5, 3)
#    check_grads(fun, x, y)
#    check_grads(d_fun, x, y)

>>>>>>> 9df8194c
# TODO:
# squeeze, getitem<|MERGE_RESOLUTION|>--- conflicted
+++ resolved
@@ -335,11 +335,6 @@
     check_grads(fun, mat)
     check_grads(d_fun, mat)
 
-<<<<<<< HEAD
-def test_1d_array():
-    def fun(x):
-        return to_scalar(np.wrapped_array([x, x * 1.0, x + 2.5]))
-=======
 def test_triu():
     def fun(x): return to_scalar(np.triu(x, k = 2))
     d_fun = lambda x : to_scalar(grad(fun)(x))
@@ -393,27 +388,19 @@
 def test_1d_array():
     def fun(x):
         return to_scalar(np.array([x, x * 1.0, x + 2.5]))
-
->>>>>>> 9df8194c
     d_fun = lambda x : grad(fun)(x)
     check_grads(fun, 3.0)
     check_grads(d_fun, 3.0)
 
 def test_2d_array():
     def fun(x):
-<<<<<<< HEAD
-        return to_scalar(np.wrapped_array([[x   , x * 1.0, x + 2.5],
-=======
         return to_scalar(np.array([[x   , x * 1.0, x + 2.5],
->>>>>>> 9df8194c
                                    [x**2, x      , x / 2.0]]))
 
     d_fun = lambda x : grad(fun)(x)
     check_grads(fun, 3.0)
     check_grads(d_fun, 3.0)
 
-<<<<<<< HEAD
-=======
 #def test_cross_arg0():
 #    def fun(x, y): return to_scalar(np.cross(x, y))
 #    d_fun = lambda x : to_scalar(grad(fun)(x))
@@ -430,6 +417,5 @@
 #    check_grads(fun, x, y)
 #    check_grads(d_fun, x, y)
 
->>>>>>> 9df8194c
 # TODO:
 # squeeze, getitem